--- conflicted
+++ resolved
@@ -39,7 +39,6 @@
 	size      = flag.Int("bytes", 64, "The size in bytes to read from the random device")
 	cert      = flag.String("cert", "/etc/pollen/cert.pem", "The full path to cert.pem")
 	key       = flag.String("key", "/etc/pollen/key.pem", "The full path to key.pem")
-<<<<<<< HEAD
 )
 
 // this matches the syslog.Writer functions
@@ -61,14 +60,7 @@
 const usePollinateError = "Please use the pollinate client.  'sudo apt-get install pollinate' or download from: https://bazaar.launchpad.net/~pollinate/pollinate/trunk/view/head:/pollinate"
 
 func (p *PollenServer) ServeHTTP(w http.ResponseWriter, r *http.Request) {
-=======
-	log       *syslog.Writer
-	dev       *os.File
-)
-
-func handler(w http.ResponseWriter, r *http.Request) {
 	startTime := time.Now()
->>>>>>> 17070d92
 	challenge := r.FormValue("challenge")
 	if challenge == "" {
 		http.Error(w, usePollinateError, http.StatusBadRequest)
@@ -96,11 +88,7 @@
 	/* The checksum of the bytes from /dev/urandom is simply for print-ability, when debugging */
 	seed := checksum.Sum(nil)
 	fmt.Fprintf(w, "%x\n%x\n", challengeResponse, seed)
-<<<<<<< HEAD
-	p.log.Info(fmt.Sprintf("Server sent response to [%s, %s] at [%v]", r.RemoteAddr, r.UserAgent(), time.Now().UnixNano()))
-=======
-	log.Info(fmt.Sprintf("Server sent response to [%s, %s] at [%v] in %.3fs", r.RemoteAddr, r.UserAgent(), time.Now().UnixNano(), time.Since(startTime)))
->>>>>>> 17070d92
+	p.log.Info(fmt.Sprintf("Server sent response to [%s, %s] at [%v] in %.3fs", r.RemoteAddr, r.UserAgent(), time.Now().UnixNano(), time.Since(startTime)))
 }
 
 func main() {
@@ -151,11 +139,7 @@
 }
 
 func fatal(args ...interface{}) {
-<<<<<<< HEAD
-=======
-	log.Crit(fmt.Sprint(args...))
 	args = append(args, "\n")
->>>>>>> 17070d92
 	fmt.Fprint(os.Stderr, args...)
 	os.Exit(1)
 }
