/*

pollen: Entropy-as-a-Server web server

  Copyright (C) 2012-2013 Dustin Kirkland <dustin.kirkland@gmail.com>

  This program is free software: you can redistribute it and/or modify
  it under the terms of the GNU Affero General Public License as published by
  the Free Software Foundation, version 3 of the License.

  This program is distributed in the hope that it will be useful,
  but WITHOUT ANY WARRANTY; without even the implied warranty of
  MERCHANTABILITY or FITNESS FOR A PARTICULAR PURPOSE.  See the
  GNU Affero General Public License for more details.

  You should have received a copy of the GNU Affero General Public License
  along with this program.  If not, see <http://www.gnu.org/licenses/>.

*/

package main

import (
	"crypto/sha512"
	"flag"
	"fmt"
	"io"
	"log/syslog"
	"net/http"
	"os"
	"sync"
	"time"
)

var (
	httpPort  = flag.String("http-port", "80", "The HTTP port on which to listen")
	httpsPort = flag.String("https-port", "443", "The HTTPS port on which to listen")
	device    = flag.String("device", "/dev/urandom", "The device to use for reading and writing random data")
	size      = flag.Int("bytes", 64, "The size in bytes to read from the random device")
	cert      = flag.String("cert", "/etc/pollen/cert.pem", "The full path to cert.pem")
	key       = flag.String("key", "/etc/pollen/key.pem", "The full path to key.pem")
)

// this matches the syslog.Writer functions
type logger interface {
	Close() error
	Info(string) error
	Err(string) error
	Crit(string) error
	Emerg(string) error
}

type PollenServer struct {
	// randomSource is usually /dev/urandom
	randomSource io.ReadWriter
	log          logger
	readSize     int
}

const usePollinateError = "Please use the pollinate client.  'sudo apt-get install pollinate' or download from: https://bazaar.launchpad.net/~pollinate/pollinate/trunk/view/head:/pollinate"

func (p *PollenServer) ServeHTTP(w http.ResponseWriter, r *http.Request) {
	startTime := time.Now()
	challenge := r.FormValue("challenge")
	if challenge == "" {
		http.Error(w, usePollinateError, http.StatusBadRequest)
		return
	}
	checksum := sha512.New()
	io.WriteString(checksum, challenge)
	challengeResponse := checksum.Sum(nil)
	var err error
	_, err = p.randomSource.Write(challengeResponse)
	if err != nil {
		/* Non-fatal error, but let's log this to syslog */
		p.log.Err(fmt.Sprintf("Cannot write to random device at [%v]", time.Now().UnixNano()))
	}
	p.log.Info(fmt.Sprintf("Server received challenge from [%s, %s] at [%v]", r.RemoteAddr, r.UserAgent(), time.Now().UnixNano()))
	data := make([]byte, p.readSize)
	_, err = io.ReadFull(p.randomSource, data)
	if err != nil {
		/* Fatal error for this connection, if we can't read from device */
		p.log.Err(fmt.Sprintf("Cannot read from random device at [%v]", time.Now().UnixNano()))
		http.Error(w, "Failed to read from random device", http.StatusInternalServerError)
		return
	}
	checksum.Write(data)
	/* The checksum of the bytes from /dev/urandom is simply for print-ability, when debugging */
	seed := checksum.Sum(nil)
	fmt.Fprintf(w, "%x\n%x\n", challengeResponse, seed)
<<<<<<< HEAD
	p.log.Info(fmt.Sprintf("Server sent response to [%s, %s] at [%v] in %.3fs",
=======
	log.Info(fmt.Sprintf("Server sent response to [%s, %s] at [%v] in %.6fs",
>>>>>>> cd0117f2
		r.RemoteAddr, r.UserAgent(), time.Now().UnixNano(), time.Since(startTime).Seconds()))
}

func main() {
	flag.Parse()
	if *httpPort == "" && *httpsPort == "" {
		fatal("Nothing to do if http and https are both disabled")
	}
	log, err := syslog.New(syslog.LOG_ERR, "pollen")
	if err != nil {
		fatalf("Cannot open syslog: %s\n", err)
	}
	defer log.Close()
	dev, err := os.OpenFile(*device, os.O_RDWR, 0)
	if err != nil {
		fatalf("Cannot open device: %s\n", err)
	}
<<<<<<< HEAD
=======
}

func main() {
	flag.Parse()
	log.Info(fmt.Sprintf("pollen starting at [%v]", time.Now().UnixNano()))
>>>>>>> cd0117f2
	defer dev.Close()
	handler := &PollenServer{randomSource: dev, log: log, readSize: *size}
	http.Handle("/", handler)
	var httpListeners sync.WaitGroup
	if *httpPort != "" {
		httpAddr := fmt.Sprintf(":%s", *httpPort)
		httpListeners.Add(1)
		go func() {
			handler.fatal(http.ListenAndServe(httpAddr, nil))
			httpListeners.Done()
		}()
	}
	if *httpsPort != "" {
		httpsAddr := fmt.Sprintf(":%s", *httpsPort)
		httpListeners.Add(1)
		go func() {
			handler.fatal(http.ListenAndServeTLS(httpsAddr, *cert, *key, nil))
			httpListeners.Done()
		}()
	}
	httpListeners.Wait()
}

func (p *PollenServer) fatal(args ...interface{}) {
	p.log.Crit(fmt.Sprint(args...))
	fatal(args...)
}

func (p *PollenServer) fatalf(format string, args ...interface{}) {
	p.log.Emerg(fmt.Sprintf(format, args...))
	fatalf(format, args...)
}

func fatal(args ...interface{}) {
	args = append(args, "\n")
	fmt.Fprint(os.Stderr, args...)
	os.Exit(1)
}

func fatalf(format string, args ...interface{}) {
	fmt.Fprintf(os.Stderr, format, args...)
	os.Exit(1)
}<|MERGE_RESOLUTION|>--- conflicted
+++ resolved
@@ -88,11 +88,7 @@
 	/* The checksum of the bytes from /dev/urandom is simply for print-ability, when debugging */
 	seed := checksum.Sum(nil)
 	fmt.Fprintf(w, "%x\n%x\n", challengeResponse, seed)
-<<<<<<< HEAD
-	p.log.Info(fmt.Sprintf("Server sent response to [%s, %s] at [%v] in %.3fs",
-=======
-	log.Info(fmt.Sprintf("Server sent response to [%s, %s] at [%v] in %.6fs",
->>>>>>> cd0117f2
+	p.log.Info(fmt.Sprintf("Server sent response to [%s, %s] at [%v] in %.6fs",
 		r.RemoteAddr, r.UserAgent(), time.Now().UnixNano(), time.Since(startTime).Seconds()))
 }
 
@@ -106,18 +102,11 @@
 		fatalf("Cannot open syslog: %s\n", err)
 	}
 	defer log.Close()
+	log.Info(fmt.Sprintf("pollen starting at [%v]", time.Now().UnixNano()))
 	dev, err := os.OpenFile(*device, os.O_RDWR, 0)
 	if err != nil {
 		fatalf("Cannot open device: %s\n", err)
 	}
-<<<<<<< HEAD
-=======
-}
-
-func main() {
-	flag.Parse()
-	log.Info(fmt.Sprintf("pollen starting at [%v]", time.Now().UnixNano()))
->>>>>>> cd0117f2
 	defer dev.Close()
 	handler := &PollenServer{randomSource: dev, log: log, readSize: *size}
 	http.Handle("/", handler)
