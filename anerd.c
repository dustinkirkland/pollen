/*

anerd: Asynchronous Network Exchange Randomness Daemon

Copyright 2012 Dustin Kirkland <kirkland@ubuntu.com>

Licensed under the Apache License, Version 2.0 (the "License");
you may not use this file except in compliance with the License.
You may obtain a copy of the License at

    http://www.apache.org/licenses/LICENSE-2.0

Unless required by applicable law or agreed to in writing, software
distributed under the License is distributed on an "AS IS" BASIS,
WITHOUT WARRANTIES OR CONDITIONS OF ANY KIND, either express or implied.
See the License for the specific language governing permissions and
limitations under the License.

*/

#include <sys/time.h>
#include <sys/types.h>
#include <sys/socket.h>
#include <netinet/in.h>
#include <arpa/inet.h>
#include <netdb.h>
#include <stdio.h>
#include <unistd.h>
#include <errno.h>
<<<<<<< HEAD
#include <poll.h>
=======
#include <pwd.h>
>>>>>>> 6e476593
#include <string.h>
#include <stdint.h>
#include <stdlib.h>
#include <syslog.h>
#include <time.h>
#include <unistd.h>

#define DEFAULT_SIZE 64
#define DEFAULT_DEVICE "/dev/urandom"
#define DEFAULT_PORT 26373
#define DEFAULT_INTERVAL 60
<<<<<<< HEAD
#define DEFAULT_TIMEOUT 250

/*
anerd salt:
*/
uint64_t anerd_salt(uint64_t salt) {
	struct timeval tv;
	struct timezone tz;
	uint64_t this_usec;
	/* Update local timestamp, generate new salt */
	gettimeofday(&tv, &tz);
	this_usec = 1000000 * tv.tv_usec + tv.tv_usec;
	if (salt == 0) {
		srand((unsigned int)time(NULL));
		salt = rand();
	}
	/* Let it wrap */
	salt = salt ^ this_usec;
	return salt;
}

/*
anerd crc:
*/
int anerd_crc(char *data, int len) {
	int i = 0;
	int crc = 0;
	for (i=0; i<len; i++) {
		crc += (unsigned char)data[i];
	}
	return crc;
}
=======
#define DAEMON_USER "daemon"

/* Daemonize process properly */
void daemonize();
>>>>>>> 6e476593

/*
anerd server:
 - Listen for communications on a UDP socket.
 - Take any received input, salt with a bit of local randomness (perhaps the
   time in microseconds between transmissions), and add to the entropy pool.
 - Transmit back to the initiator the same number of bytes of randomness.
*/
int anerd_server(char *device, int size, int port) {
	int sock;
	int addr_len, bytes_read;
	uint64_t salt;
	char *data;
	struct sockaddr_in server_addr, client_addr;
	FILE *fp;
	/* make process daemon */
	daemonize();
	/* Open the UDP socket */
	if ((sock = socket(AF_INET, SOCK_DGRAM, 0)) == -1) {
		perror("Socket");
		exit(1);
	}
	/* Open the random device */
	if ((fp = fopen(device, "a+")) == NULL) {
		perror("fopen");
		exit(1);
	}
	/* Allocate and zero a data buffer to the chosen size */
	if ((data = calloc(size, sizeof(char))) == NULL) {
		perror("calloc");
		exit(1);
	}
	/* Set up and bind the socket */
	server_addr.sin_family = AF_INET;
	server_addr.sin_port = htons(port);
	server_addr.sin_addr.s_addr = INADDR_ANY;
	bzero(&(server_addr.sin_zero),8);
	if (bind(sock,(struct sockaddr *)&server_addr, sizeof(struct sockaddr)) == -1) {
		perror("bind");
		exit(1);
	}
	addr_len = sizeof(struct sockaddr);
	while (1) {
		/* Receive data over our UDP socket */
		bytes_read = recvfrom(sock, data, size, 0, (struct sockaddr *)&client_addr, &addr_len);
		data[bytes_read] = '\0';
		/* Logging/debug message */
		syslog(LOG_INFO, "Server recv bcast [%d] bytes [%d] from [%s:%d]\n", bytes_read, anerd_crc(data, bytes_read), inet_ntoa(client_addr.sin_addr), ntohs(client_addr.sin_port));
		fflush(stdout);
		/* Mix incoming entropy + salt into pool */
		salt = anerd_salt(salt);
		fwrite(data, bytes_read, 1, fp);
		fwrite(&salt, sizeof(uint64_t), 1, fp);
		fflush(fp);
		/* Obtain some entropy for transmission */
		if (fread(data, bytes_read, sizeof(char), fp) > 0) {
			/* Return the favor, sending entropy back to the initiator */
			sendto(sock, data, bytes_read, 0, (struct sockaddr *)&client_addr, sizeof(struct sockaddr));
			syslog(LOG_INFO, "Server sent direct [%d] bytes [%d] to [%s:%d]\n", bytes_read, anerd_crc(data, bytes_read), inet_ntoa(client_addr.sin_addr), ntohs(client_addr.sin_port));
		} else {
			perror("fread");
		}
	}
	/* Should never get here; clean up if we do */
	free(data);
	close(sock);
	fclose(fp);
	return 0;
}

/*
anerd client:
 - broadcast some randomness to the local network on the anerd UDP port
 - this is intended to "stir the pot", kicking up some randomness
 - it trigger anerd exchanges with any anerd servers on the network
*/
int anerd_client(char *device, int size, int port, int interval) {
	int sock;
	int addr_len, bytes_read;
	struct sockaddr_in server_addr;
	char *data;
	FILE *fp;
	int broadcast = 1;
<<<<<<< HEAD
	struct pollfd ufds;
	uint64_t salt = 0;
	addr_len = sizeof(struct sockaddr);
=======
	/* make process daemon */
	daemonize();
>>>>>>> 6e476593
	/* Allocate and zero a data buffer to the chosen size */
	if ((data = calloc(size, sizeof(char))) == NULL) {
		perror("calloc");
		exit(1);
	}
	/* Setup the UDP socket */
	if ((sock = socket(AF_INET, SOCK_DGRAM, 0)) == -1) {
		perror("socket");
	}
	ufds.fd = sock;
	ufds.events = POLLIN | POLLPRI;
	/* Configure the socket for broadcast */
	if (setsockopt(sock, SOL_SOCKET, SO_BROADCAST, &broadcast, sizeof broadcast) == -1) {
		perror("setsockopt (SO_BROADCAST)");
	}
	server_addr.sin_family = AF_INET;
	server_addr.sin_port = htons(port);
	server_addr.sin_addr.s_addr = htonl(INADDR_BROADCAST);
	bzero(&(server_addr.sin_zero),8);
	if ((fp = fopen(device, "a+")) == NULL) {
		/* Error reading entropy; skip this round */
		perror("fopen");
		close(sock);
		exit(1);
	}
	/* Periodically trigger a network entropy exchange */
	while (interval > 0) {
		/* Donate some entropy to the local networks */
		if (fread(data, size, sizeof(char), fp) > 0) {
			syslog(LOG_INFO, "Client sent bcast [%d] bytes [%d] to [%s:%d]\n", size, anerd_crc(data, size), inet_ntoa(server_addr.sin_addr), ntohs(server_addr.sin_port));
			sendto(sock, data, size, 0, (struct sockaddr *)&server_addr, sizeof(struct sockaddr));
		} else {
			perror("fread");
		}
		/* Poll for responses */
		while (poll(&ufds, 1, interval*1000) > 0) {
			/* Accept data over our UDP socket */
			bytes_read = recvfrom(sock, data, size, 0, (struct sockaddr *)&server_addr, &addr_len);
			data[bytes_read] = '\0';
			/* Logging/debug message */
			syslog(LOG_INFO, "Client recv direct [%d] bytes [%d] from [%s:%d]\n", bytes_read, anerd_crc(data, bytes_read), inet_ntoa(server_addr.sin_addr), ntohs(server_addr.sin_port));
			/* Mix incoming entropy + salt into pool */
			salt = anerd_salt(salt);
			fwrite(data, size, 1, fp);
			fwrite(&salt, sizeof(salt), 1, fp);
			fflush(fp);
		}
	}
	/* Should never get here; clean up if we do */
	close(sock);
	free(data);
	fclose(fp);
	return 0;
}

int main(int argc, char *argv[]) {
	int arg;
	int interval = DEFAULT_INTERVAL;
	int size = DEFAULT_SIZE;
	int port = DEFAULT_PORT;
	char *device = DEFAULT_DEVICE;
	/* Getopt command-line argument handling */
	while ((arg = getopt(argc, argv, "d:i:p:s:")) != -1) {
		switch (arg) {
			case 'd':
				device = optarg;
				break;
			case 'i':
				if (isdigit(optarg[0])) {
					interval = atoi(optarg);
				} else {
					fprintf(stderr, "Option -i requires a integer argument.\n");
					return 1;
				}
				break;
			case 'p':
				if (isdigit(optarg[0])) {
					port = atoi(optarg);
				} else {
					fprintf(stderr, "Option -p requires a integer argument.\n");
					return 1;
				}
				break;
			case 's':
				if (isdigit(optarg[0])) {
					size = atoi(optarg);
				} else {
					fprintf(stderr, "Option -p requires a integer argument.\n");
					return 1;
				}
				break;
			case '?':
				if (
						(optopt == 'd') || (optopt == 'i') ||
						(optopt == 'p') || (optopt == 's')) {
					fprintf(stderr, "Option -%c requires an argument.\n", optopt);
				} else {
					fprintf(stderr, "Unknown option -%c.\n", optopt);
				}
				return 1;
			default:
				abort();
		}
	}
	/* Set up syslog */
	openlog ("anerd", LOG_CONS | LOG_PID | LOG_NDELAY, LOG_DAEMON);
	/* fork off process */
	int pid = fork();
	if (pid == 0) {
		/* if process is child */
		/* Fork a client process */
		anerd_client(device, size, port, interval);
	} else if (pid > 0) {
		/* if process is parent */
		/* fork off another process */
		int pid2 = fork();
		if (pid2 == 0) {
			/* if process is child */
			/* Fork a server process */
			anerd_server(device, size, port);
		} else if (pid2 > 0) {
			/* if process is parent */
			/* exit, freeing terminal that called program */
			exit(0);
		} else if (pid2 < 0) {
			/* if the second fork() call failed */
			/* exit because of error */
			exit(1);
		}
	} else if (pid < 0) {
		/* if the fork() call failed */
		/* exit because of error */
		exit(1);
	}
}

void daemonize() {
	/* Drop user priv if run as root */
	if ((getuid() == 0) || (geteuid == 0)) {
		struct passwd *pw = getpwnam(DAEMON_USER);
		if (pw) {
			syslog(LOG_NOTICE, "Setting User To: " DAEMON_USER);
			setuid(pw->pw_uid);
		}
	}
	/* Change current directory to / so current directory is not locked */
	if ((chdir("/")) < 0) {
		perror("chdir() failed");
		exit(1);
	}
	/* Change file mode mask */
	umask(0);
	/* Run setsid() so that daemon is no longer child of spawning process */
	if (setsid() < 0) {
		perror("setsid() failed");
		exit(1);
	}
	/* Close stdin, stdout, stderr */
	close(STDIN_FILENO);
	close(STDOUT_FILENO);
	close(STDERR_FILENO);
}<|MERGE_RESOLUTION|>--- conflicted
+++ resolved
@@ -27,11 +27,8 @@
 #include <stdio.h>
 #include <unistd.h>
 #include <errno.h>
-<<<<<<< HEAD
 #include <poll.h>
-=======
 #include <pwd.h>
->>>>>>> 6e476593
 #include <string.h>
 #include <stdint.h>
 #include <stdlib.h>
@@ -43,8 +40,11 @@
 #define DEFAULT_DEVICE "/dev/urandom"
 #define DEFAULT_PORT 26373
 #define DEFAULT_INTERVAL 60
-<<<<<<< HEAD
 #define DEFAULT_TIMEOUT 250
+#define DAEMON_USER "daemon"
+
+/* Daemonize process properly */
+void daemonize();
 
 /*
 anerd salt:
@@ -76,12 +76,6 @@
 	}
 	return crc;
 }
-=======
-#define DAEMON_USER "daemon"
-
-/* Daemonize process properly */
-void daemonize();
->>>>>>> 6e476593
 
 /*
 anerd server:
@@ -165,14 +159,11 @@
 	char *data;
 	FILE *fp;
 	int broadcast = 1;
-<<<<<<< HEAD
 	struct pollfd ufds;
 	uint64_t salt = 0;
 	addr_len = sizeof(struct sockaddr);
-=======
 	/* make process daemon */
 	daemonize();
->>>>>>> 6e476593
 	/* Allocate and zero a data buffer to the chosen size */
 	if ((data = calloc(size, sizeof(char))) == NULL) {
 		perror("calloc");
